--- conflicted
+++ resolved
@@ -479,14 +479,15 @@
         ]
     elif study_name == 'main_3D_setup':
         # This case is the setup for the unswollen 3D state
-        def make_param(elayers, vcov, mcov):
+        def make_param(elayers, vcov, mcov, damage):
             return DEFAULT_PARAM_3D.substitute({
                 'Ecov': elayers['cover'], 'Ebod': elayers['body'],
-                'vcov': vcov, 'mcov': mcov
+                'vcov': vcov, 'mcov': mcov,
+                'SwellingDistribution': damage
             })
 
         vcovs = np.array([1.0])
-        mcovs = np.array([0.0, -0.8])
+        mcovs = np.array([0.0, -0.8, -1.6])
         damage_measures = [
             'field.tavg_viscous_rate',
             'field.tavg_strain_energy'
@@ -496,19 +497,32 @@
             make_param(*args)
             for args in it.product(EMODS, vcovs, mcovs, damage_measures)
         ]
-<<<<<<< HEAD
     elif study_name == 'main_3D':
         # This case is the setup for the unswollen 3D state
         def make_param(elayers, vcov, mcov, damage):
             return DEFAULT_PARAM_3D.substitute({
-=======
-    elif study_name == 'main_3D_locally_swollen_coarse':
+                'Ecov': elayers['cover'], 'Ebod': elayers['body'],
+                'vcov': vcov, 'mcov': mcov,
+                'SwellingDistribution': damage
+            })
+
+        vcovs = np.array([1.0, 1.05, 1.1, 1.15, 1.2, 1.25, 1.3])
+        mcovs = np.array([0.0, -0.8, -1.6])
+        damage_measures = [
+            'field.tavg_viscous_rate',
+            # 'field.tavg_strain_energy'
+        ]
+
+        params = [
+            make_param(*args)
+            for args in it.product(EMODS, vcovs, mcovs, damage_measures)
+        ]
+    elif study_name == 'main_3D_coarse':
         # This case is the setup for the unswollen 3D state
         def make_param(elayers, vcov, mcov, damage):
-            return ExpParam({
+            return DEFAULT_PARAM_3D.substitute({
                 'MeshName': MESH_BASE_NAME, 'clscale': 0.5,
                 'GA': 3, 'DZ': 1.5, 'NZ': 10,
->>>>>>> 183e8269
                 'Ecov': elayers['cover'], 'Ebod': elayers['body'],
                 'vcov': vcov, 'mcov': mcov,
                 'SwellingDistribution': damage
@@ -525,64 +539,8 @@
             make_param(*args)
             for args in it.product(EMODS, vcovs, mcovs, damage_measures)
         ]
-<<<<<<< HEAD
-    elif study_name == 'main_3D_coarse':
-=======
-    elif study_name == 'main_3D_locally_swollen':
+    elif study_name == 'main_3D_xdmf':
         # This case is the setup for the unswollen 3D state
-        def make_param(elayers, vcov, mcov, damage):
-            return ExpParam({
-                'MeshName': MESH_BASE_NAME, 'clscale': 0.25,
-                'GA': 3, 'DZ': 1.5, 'NZ': 15,
-                'Ecov': elayers['cover'], 'Ebod': elayers['body'],
-                'vcov': vcov,
-                'mcov': mcov,
-                'psub': 600*10,
-                'dt': 5e-5, 'tf': 0.5,
-                'ModifyEffect': '',
-                'SwellingDistribution': damage
-            })
-
-        vcovs = np.array([1.0, 1.05, 1.1, 1.15, 1.2, 1.25, 1.3])
-        mcovs = np.array([0.0, -0.8, -1.6])
-        damage_measures = [
-            'field.tavg_viscous_rate',
-            # 'field.tavg_strain_energy'
-        ]
-
-        params = [
-            make_param(*args)
-            for args in it.product(EMODS, vcovs, mcovs, damage_measures)
-        ]
-    elif study_name == 'main_3D_locally_swollen_setup':
-        # This case is the setup for the unswollen 3D state
-        def make_param(elayers, vcov, mcov, damage):
-            return ExpParam({
-                'MeshName': MESH_BASE_NAME, 'clscale': 0.25,
-                'GA': 3, 'DZ': 1.5, 'NZ': 15,
-                'Ecov': elayers['cover'], 'Ebod': elayers['body'],
-                'vcov': vcov,
-                'mcov': mcov,
-                'psub': 600*10,
-                'dt': 5e-5, 'tf': 0.5,
-                'ModifyEffect': '',
-                'SwellingDistribution': damage
-            })
-
-        vcovs = np.array([1.0])
-        mcovs = np.array([0.0, -0.8, -1.6])
-        damage_measures = [
-            'field.tavg_viscous_rate',
-            'field.tavg_strain_energy'
-        ]
-
-        params = [
-            make_param(*args)
-            for args in it.product(EMODS, vcovs, mcovs, damage_measures)
-        ]
-    elif study_name == 'main_3D_locally_swollen_xdmf':
-        # This case is the setup for the unswollen 3D state
->>>>>>> 183e8269
         def make_param(elayers, vcov, mcov, damage):
             return DEFAULT_PARAM_3D.substitute({
                 'Ecov': elayers['cover'], 'Ebod': elayers['body'],
